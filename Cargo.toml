[package]
name = "dusk-blindbid"
version = "0.4.0-alpha"
authors = ["CPerezz <carlos@dusk.network>", "Victor Lopez <victor@dusk.network>"]
edition = "2018"

[dependencies]
anyhow = "1.0.0"
dusk-pki = {git = "https://github.com/dusk-network/dusk-pki", tag = "v0.3.0"}
<<<<<<< HEAD
poseidon252 = {git = "https://github.com/dusk-network/poseidon252", tag = "v0.13.1"}
dusk-plonk = {version = "0.3.3", features = ["trace-print"]}
=======
poseidon252 = {git = "https://github.com/dusk-network/poseidon252", tag = "v0.10.0"}
dusk-plonk = {version = "0.3.3", features = ["trace-print"]}
kelvin = "0.19.0"
>>>>>>> 34066553
num-bigint = "0.3.0"
num-traits = "0.2.11"
plonk_gadgets = {git = "https://github.com/dusk-network/plonk_gadgets", tag = "v0.4.2"}
thiserror = "1.0.20"
rand_core = "0.5.1"
lazy_static = "1.4.0"
rand = "0.7"
canonical = { version = "^0.4", optional = true }
canonical_derive = { version = "^0.4", optional = true }

[dev-dependencies]
canonical_host = "^0.4"

[features]
canon = [
    "canonical",
    "canonical_derive",
    "poseidon252/canon",
    "dusk-pki/canon",
    "dusk-plonk/canon"
]
canon_host = ["canon", "canonical/host"]
<|MERGE_RESOLUTION|>--- conflicted
+++ resolved
@@ -7,14 +7,8 @@
 [dependencies]
 anyhow = "1.0.0"
 dusk-pki = {git = "https://github.com/dusk-network/dusk-pki", tag = "v0.3.0"}
-<<<<<<< HEAD
 poseidon252 = {git = "https://github.com/dusk-network/poseidon252", tag = "v0.13.1"}
 dusk-plonk = {version = "0.3.3", features = ["trace-print"]}
-=======
-poseidon252 = {git = "https://github.com/dusk-network/poseidon252", tag = "v0.10.0"}
-dusk-plonk = {version = "0.3.3", features = ["trace-print"]}
-kelvin = "0.19.0"
->>>>>>> 34066553
 num-bigint = "0.3.0"
 num-traits = "0.2.11"
 plonk_gadgets = {git = "https://github.com/dusk-network/plonk_gadgets", tag = "v0.4.2"}
